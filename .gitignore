--- conflicted
+++ resolved
@@ -13,12 +13,9 @@
 examples/data/*
 !examples/data/*.py
 
-<<<<<<< HEAD
 paper/
-=======
 slurm_logs/
 *.png
 *.pyc
 *.json
-*.npz
->>>>>>> 453cd68b
+*.npz